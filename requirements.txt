--- conflicted
+++ resolved
@@ -21,10 +21,8 @@
 # Captcha for forms
 django-simple-captcha~=0.6.2
 
-<<<<<<< HEAD
 # Decoupling settings
 python-decouple==3.8
-=======
+
 # Testing
-pytest~=7.4.3
->>>>>>> c55effd8
+pytest~=7.4.3