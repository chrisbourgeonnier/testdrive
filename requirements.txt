--- conflicted
+++ resolved
@@ -21,10 +21,8 @@
 # Captcha for forms
 django-simple-captcha~=0.6.2
 
-<<<<<<< HEAD
 # Testing
 pytest~=7.4.3
-=======
+
 # Decoupling settings
-python-decouple==3.8
->>>>>>> f6e770e0
+python-decouple==3.8