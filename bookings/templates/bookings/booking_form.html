{% extends "base.html" %}
{% load static %}
{% block content %}
<<<<<<< HEAD
    <h1 class="entry-title">Book a Test Drive</h1>


    <form class="form" method="post" id="booking-form">
        {% csrf_token %}
        {% if selected_vehicle %}
            <p><strong>Vehicle: {{ selected_vehicle.year }} {{ selected_vehicle.make }} {{ selected_vehicle.model }}</strong></p>
            <input type="hidden" name="vehicle" value="{{ selected_vehicle.id }}">
        {% endif %}
        {% if form.non_field_errors %}
            <div style="color: red; font-weight: bold;">
              {{ form.non_field_errors }}
            </div>
        {% endif %}
        <p>
            {{ form.guest_name.label_tag }}
            {{ form.guest_name }}
            {% if form.guest_name.errors %}
                <span style="color: red;">{{ form.guest_name.errors.0 }}</span>
            {% endif %}
        </p>
        <p>
            {{ form.guest_email.label_tag }}
            {{ form.guest_email }}
            {% if form.guest_email.errors %}
                <span style="color: red;">{{ form.guest_email.errors.0 }}</span>
            {% endif %}
       </p>

        <p>
            {{ form.guest_phone.label_tag }}
            {{ form.guest_phone }}
            {% if form.guest_phone.errors %}
                <span style="color: red;">{{ form.guest_phone.errors.0 }}</span>
            {% endif %}
        </p>

        <p>
            {{ form.dob.label_tag }}
            {{ form.dob }}
            {% if form.dob.errors %}
                <span style="color: red;">{{ form.dob.errors.0 }}</span>
            {% endif %}
        </p>

        <!-- Hidden booking date/time fields (populated via FullCalendar interaction) -->
        {{ form.requested_date }}
        {{ form.requested_time }}
        <p><strong>Choose your preferred date and time:</strong></p>
        <div id="calendar"></div>

        <p id="selected-slot">No time selected</p>

        <p>
            {{ form.captcha.label_tag }}<br>
            {{ form.captcha }}
            {% if form.captcha.errors %}
                <span style="color: red;">{{ form.captcha.errors.0 }}</span>
            {% endif %}
        </p>

        <button type="submit" id="submit-button" disabled>Submit Booking</button>
    </form>

    <!-- FullCalendar JS -->
    <script src='https://cdn.jsdelivr.net/npm/fullcalendar@6.1.8/index.global.min.js'></script>

    <!-- Custom calendar JS -->
    <script src="{% static 'calendar.js' %}"></script>
=======
  <h1 class="entry-title">Book a Test Drive</h1>

  {% if selected_vehicle %}
    <p><strong>Vehicle: {{ selected_vehicle.year }} {{ selected_vehicle.make }} {{ selected_vehicle.model }}</strong></p>
  {% endif %}

  <form class="form" method="post" id="booking-form">
    {% csrf_token %}
    {{ form.vehicle }}

    <p>
      {{ form.guest_name.label_tag }}
      {{ form.guest_name }}
    </p>
    <p>
      {{ form.guest_email.label_tag }}
      {{ form.guest_email }}
    </p>
    <p>
      {{ form.guest_phone.label_tag }}
      {{ form.guest_phone }}
    </p>
    <p>
      {{ form.dob.label_tag }}
      {{ form.dob }}
    </p>

    <!-- Hidden booking date/time fields (populated via FullCalendar interaction) -->
    {{ form.requested_date }}
    {{ form.requested_time }}
    <p><strong>Choose your preferred date and time:</strong></p>
    <div id="calendar"></div>

    <p id="selected-slot">No time selected</p>

    <p id="captcha">
      {{ form.captcha.label_tag }}<br>
      {{ form.captcha }}
    </p>

    <button type="submit" id="submit-button" disabled>Submit Booking</button>
  </form>

  <!-- FullCalendar JS -->
  <script src='https://cdn.jsdelivr.net/npm/fullcalendar@6.1.8/index.global.min.js'></script>

  <!-- Custom calendar JS -->
  <script src="{% static 'calendar.js' %}"></script>
>>>>>>> f62aac41
{% endblock %}<|MERGE_RESOLUTION|>--- conflicted
+++ resolved
@@ -1,9 +1,8 @@
 {% extends "base.html" %}
 {% load static %}
 {% block content %}
-<<<<<<< HEAD
+
     <h1 class="entry-title">Book a Test Drive</h1>
-
 
     <form class="form" method="post" id="booking-form">
         {% csrf_token %}
@@ -71,54 +70,4 @@
 
     <!-- Custom calendar JS -->
     <script src="{% static 'calendar.js' %}"></script>
-=======
-  <h1 class="entry-title">Book a Test Drive</h1>
-
-  {% if selected_vehicle %}
-    <p><strong>Vehicle: {{ selected_vehicle.year }} {{ selected_vehicle.make }} {{ selected_vehicle.model }}</strong></p>
-  {% endif %}
-
-  <form class="form" method="post" id="booking-form">
-    {% csrf_token %}
-    {{ form.vehicle }}
-
-    <p>
-      {{ form.guest_name.label_tag }}
-      {{ form.guest_name }}
-    </p>
-    <p>
-      {{ form.guest_email.label_tag }}
-      {{ form.guest_email }}
-    </p>
-    <p>
-      {{ form.guest_phone.label_tag }}
-      {{ form.guest_phone }}
-    </p>
-    <p>
-      {{ form.dob.label_tag }}
-      {{ form.dob }}
-    </p>
-
-    <!-- Hidden booking date/time fields (populated via FullCalendar interaction) -->
-    {{ form.requested_date }}
-    {{ form.requested_time }}
-    <p><strong>Choose your preferred date and time:</strong></p>
-    <div id="calendar"></div>
-
-    <p id="selected-slot">No time selected</p>
-
-    <p id="captcha">
-      {{ form.captcha.label_tag }}<br>
-      {{ form.captcha }}
-    </p>
-
-    <button type="submit" id="submit-button" disabled>Submit Booking</button>
-  </form>
-
-  <!-- FullCalendar JS -->
-  <script src='https://cdn.jsdelivr.net/npm/fullcalendar@6.1.8/index.global.min.js'></script>
-
-  <!-- Custom calendar JS -->
-  <script src="{% static 'calendar.js' %}"></script>
->>>>>>> f62aac41
 {% endblock %}